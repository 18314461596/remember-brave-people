--- conflicted
+++ resolved
@@ -123,6 +123,11 @@
   "y" : 12,
   "color" : "#000000",
   "username" : "HermanVong"
+}, {
+  "x" : 1,
+  "y" : 13,
+  "color" : "#8EE4FA",
+  "username" : "Gakiii"
 }, {
   "x" : 1,
   "y" : 15,
@@ -205,6 +210,11 @@
   "username" : "OKLetsPEE"
 }, {
   "x" : 3,
+  "y" : 6,
+  "color" : "#FFB6C1",
+  "username" : "CoolLoong"
+}, {
+  "x" : 3,
   "y" : 7,
   "color" : "#FFFFFF",
   "username" : "gylt37"
@@ -218,6 +228,11 @@
   "y" : 10,
   "color" : "#87CEFA",
   "username" : "LAW-NBJ"
+}, {
+  "x" : 3,
+  "y" : 12,
+  "color" : "#000000",
+  "username" : "zjpazyh"
 }, {
   "x" : 3,
   "y" : 13,
@@ -260,6 +275,11 @@
   "username" : "JB962"
 }, {
   "x" : 4,
+  "y" : 6,
+  "color" : "#FFB6C1",
+  "username" : "Kiriyor"
+}, {
+  "x" : 4,
   "y" : 8,
   "color" : "#0000FF",
   "username" : "AranaQAQ"
@@ -745,6 +765,16 @@
   "username" : "ananliangliang"
 }, {
   "x" : 12,
+  "y" : 10,
+  "color" : "#cbff6a",
+  "username" : "MayL216"
+}, {
+  "x" : 12,
+  "y" : 11,
+  "color" : "#F5F5F5",
+  "username" : "ashuanger"
+}, {
+  "x" : 12,
   "y" : 12,
   "color" : "#0969DA",
   "username" : "fake-zyk"
@@ -830,6 +860,11 @@
   "username" : "toten1982"
 }, {
   "x" : 15,
+  "y" : 1,
+  "color" : "#8EE4FA",
+  "username" : "caoyuqian1"
+}, {
+  "x" : 15,
   "y" : 2,
   "color" : "#0000CD",
   "username" : "WHJ1928"
@@ -845,6 +880,11 @@
   "username" : "ConnorFV"
 }, {
   "x" : 15,
+  "y" : 11,
+  "color" : "#8EE4FA",
+  "username" : "ChTea"
+}, {
+  "x" : 15,
   "y" : 15,
   "color" : "#FFFFFF",
   "username" : "AQ98420"
@@ -885,6 +925,11 @@
   "username" : "Lcomerun"
 }, {
   "x" : 16,
+  "y" : 15,
+  "color" : "#8EE4FA",
+  "username" : "huangYD8080"
+}, {
+  "x" : 16,
   "y" : 16,
   "color" : "#66CCFF",
   "username" : "yyq90"
@@ -1008,53 +1053,4 @@
   "y" : 19,
   "color" : "#FFFFFF",
   "username" : "chengww5217"
-}, {
-  "x" : 12,
-  "y" : 11,
-  "color" : "#F5F5F5",
-  "username" : "ashuanger"
-}, {
-  "x" : 16,
-  "y" : 15,
-  "color" : "#8EE4FA",
-  "username" : "huangYD8080"
-} , {
-  "x" : 15,
-  "y" : 1,
-  "color" : "#8EE4FA",
-  "username" : "caoyuqian1"
-} , {
-  "x" : 15,
-  "y" : 11,
-  "color" : "#8EE4FA",
-  "username" : "ChTea"
-},{
-  "x" : 1,
-  "y" : 13,
-  "color" : "#8EE4FA",
-  "username" : "Gakiii"
-},{
-  "x" : 3,
-  "y" : 6,
-  "color" : "#FFB6C1",
-  "username" : "CoolLoong"
-},{
-  "x" : 4,
-  "y" : 6,
-  "color" : "#FFB6C1",
-  "username" : "Kiriyor"
-},{
-<<<<<<< HEAD
-  "x" : 12,
-  "y" : 10,
-  "color" : "#cbff6a",
-  "username" : "MayL216"
-=======
-  "x" : 3,
-  "y" : 12,
-  "color" : "#000000",
-  "username" : "zjpazyh"
->>>>>>> f976a28c
-}
- 
-]+} ]