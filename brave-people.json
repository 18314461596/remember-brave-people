[{
  "x" : 10,
  "y" : 8,
  "color" : "#FF0000",
  "username" : "zaishiqingyuan"
},
  {
  "x" : 0,
  "y" : 0,
  "color" : "#FF0000",
  "username" : "blindpirate"
}, {
  "x" : 0,
  "y" : 1,
  "color" : "#FF0000",
  "username" : "wangjie-fourth"
}, {
  "x" : 0,
  "y" : 2,
  "color" : "#b36d61",
  "username" : "OpaqueWhite"
}, {
  "x" : 0,
  "y" : 10,
  "color" : "#FFFFFF",
  "username" : "viperasi"
}, {
  "x" : 0,
  "y" : 18,
  "color" : "#FF9900",
  "username" : "Alibion"
}, {
  "x" : 0,
  "y" : 19,
  "color" : "#66CCFF",
  "username" : "wanghewen"
}, {
  "x" : 1,
  "y" : 0,
  "color" : "#228B22",
  "username" : "jaryarbn"
}, {
  "x" : 1,
  "y" : 1,
  "color" : "#FFFFFF",
  "username" : "shiliyu"
}, {
  "x" : 1,
  "y" : 12,
  "color" : "#000000",
  "username" : "HermanVong"
}, {
  "x" : 2,
  "y" : 0,
  "color" : "#ffffff",
  "username" : "feng-siwei"
}, {
  "x" : 2,
  "y" : 1,
  "color" : "#F4F5F6",
  "username" : "DC1024"
}, {
  "x" : 2,
  "y" : 2,
  "color" : "#FF9900",
  "username" : "kalac2232"
}, {
  "x" : 3,
  "y" : 0,
  "color" : "#666666",
  "username" : "gtn1024"
}, {
  "x" : 3,
  "y" : 1,
  "color" : "#666666",
  "username" : "greek-zzf"
}, {
  "x" : 3,
  "y" : 3,
  "color" : "#666666",
  "username" : "Zengtianshunyi"
}, {
  "x" : 3,
  "y" : 5,
  "color" : "#EEEEE0",
  "username" : "OKLetsPEE"
}, {
  "x" : 3,
  "y" : 19,
  "color" : "#CFE2F3",
  "username" : "FormatToday"
}, {
  "x" : 4,
  "y" : 0,
  "color" : "#0000FF",
  "username" : "sweetln"
}, {
  "x" : 4,
  "y" : 4,
  "color" : "#FF9800",
  "username" : "JB962"
}, {
  "x" : 5,
  "y" : 0,
  "color" : "#0000FF",
  "username" : "Howard-Zhou-77"
}, {
  "x" : 5,
  "y" : 5,
  "color" : "#000000",
  "username" : "oooooutsider"
},  {
  "x" : 5,
  "y" : 15,
  "color" : "#101010",
  "username" : "xiangming1975"
},{
  "x" : 6,
  "y" : 0,
  "color" : "#66ffcc",
  "username" : "RC-Kanashii"
}, {
  "x" : 6,
  "y" : 6,
  "color" : "#666666",
  "username" : "hah1346798520"
}, {
  "x" : 6,
  "y" : 9,
  "color" : "#C3EDC7",
  "username" : "beidongjiedeguang"
}, {
  "x" : 6,
  "y" : 16,
  "color" : "#1F1E33",
  "username" : "Ruri1101"
}, {
  "x" : 7,
  "y" : 7,
  "color" : "#ffffcc",
  "username" : "wjl-lab"
}, {
  "x" : 7,
  "y" : 11,
  "color" : "#000000",
  "username" : "Keswill"
}, {
  "x" : 8,
  "y" : 8,
  "color" : "#000000",
  "username" : "kisslonglin"
}, {
  "x" : 9,
  "y" : 5,
  "color" : "#1F1E33",
  "username" : "Bu-zheng"
}, {
  "x" : 9,
  "y" : 8,
  "color" : "#ffffcc",
  "username" : "wenjialu"
}, {
  "x" : 9,
  "y" : 9,
  "color" : "#000000",
  "username" : "8790"
}, {
  "x" : 10,
  "y" : 0,
  "color" : "#FFFFFF",
  "username" : "chen-qingyu"
}, {
  "x" : 10,
  "y" : 10,
  "color" : "#000000",
  "username" : "Yijia-Z"
}, {
  "x" : 11,
  "y" : 1,
  "color" : "#FF8C00",
  "username" : "guojinhao9861"
}, {
  "x" : 11,
  "y" : 11,
  "color" : "#454545",
  "username" : "narutobing"
}, {
  "x" : 12,
  "y" : 12,
  "color" : "#0969DA",
  "username" : "fake-zyk"
}, {
  "x" : 13,
  "y" : 13,
  "color" : "#5588FF",
  "username" : "LamentWy"
}, {
  "x" : 14,
  "y" : 5,
  "color" : "#0000FF",
  "username" : "jiaoff-hub"
}, {
  "x" : 14,
  "y" : 14,
  "color" : "#FFFFFF",
  "username" : "Renmie"
}, {
  "x" : 15,
  "y" : 15,
  "color" : "#FFFFFF",
  "username" : "AQ98420"
}, {
  "x" : 16,
  "y" : 9,
  "color" : "#fff333",
  "username" : "khsing"
}, {
  "x" : 16,
  "y" : 16,
  "color" : "#66CCFF",
  "username" : "yyq90"
}, {
  "x" : 17,
  "y" : 3,
  "color" : "#b36d61",
  "username" : "kaifanlezz"
}, {
  "x" : 17,
  "y" : 17,
  "color" : "#00FFE6",
  "username" : "Alexxx1120"
}, {
  "x" : 18,
  "y" : 0,
  "color" : "#66CCFF",
  "username" : "guoxiaobie"
}, {
  "x" : 18,
  "y" : 18,
  "color" : "#FFFFFF",
  "username" : "super14342"
}, {
  "x" : 18,
  "y" : 19,
  "color" : "#1453AD",
  "username" : "firepond"
}, {
  "x" : 19,
  "y" : 0,
  "color" : "#66CCFF",
  "username" : "tythen"
}, {
  "x" : 19,
  "y" : 10,
  "color" : "#000000",
  "username" : "StormChen94"
}, {
  "x" : 19,
  "y" : 19,
  "color" : "#FFFFFF",
  "username" : "chengww5217"
}, {
  "x" : 9,
  "y" : 19,
  "color" : "#FFFFFF",
  "username" : "hamo"
} , {
  "x" : 18,
  "y" : 12,
  "color" : "#FFFFFF",
  "username" : "fibercoke"
<<<<<<< HEAD
} , {
  "x" : 8,
  "y" : 1,
  "color" : "#114514",
  "username" : "lbr77"
}]
=======
}  , {
  "x" : 8,
  "y" : 9,
  "color" : "#66CCFF",
  "username" : "zhy910827"
} ]
>>>>>>> 0c45d755
<|MERGE_RESOLUTION|>--- conflicted
+++ resolved
@@ -1,174 +1,188 @@
-[{
+[ {
+  "x" : 0,
+  "y" : 0,
+  "color" : "#FF0000",
+  "username" : "blindpirate"
+}, {
+  "x" : 0,
+  "y" : 1,
+  "color" : "#FF0000",
+  "username" : "wangjie-fourth"
+}, {
+  "x" : 0,
+  "y" : 2,
+  "color" : "#b36d61",
+  "username" : "OpaqueWhite"
+}, {
+  "x" : 0,
+  "y" : 10,
+  "color" : "#FFFFFF",
+  "username" : "viperasi"
+}, {
+  "x" : 0,
+  "y" : 18,
+  "color" : "#FF9900",
+  "username" : "Alibion"
+}, {
+  "x" : 0,
+  "y" : 19,
+  "color" : "#66CCFF",
+  "username" : "wanghewen"
+}, {
+  "x" : 1,
+  "y" : 0,
+  "color" : "#228B22",
+  "username" : "jaryarbn"
+}, {
+  "x" : 1,
+  "y" : 1,
+  "color" : "#FFFFFF",
+  "username" : "shiliyu"
+}, {
+  "x" : 1,
+  "y" : 12,
+  "color" : "#000000",
+  "username" : "HermanVong"
+}, {
+  "x" : 2,
+  "y" : 0,
+  "color" : "#ffffff",
+  "username" : "feng-siwei"
+}, {
+  "x" : 2,
+  "y" : 1,
+  "color" : "#F4F5F6",
+  "username" : "DC1024"
+}, {
+  "x" : 2,
+  "y" : 2,
+  "color" : "#FF9900",
+  "username" : "kalac2232"
+}, {
+  "x" : 3,
+  "y" : 0,
+  "color" : "#666666",
+  "username" : "gtn1024"
+}, {
+  "x" : 3,
+  "y" : 1,
+  "color" : "#666666",
+  "username" : "greek-zzf"
+}, {
+  "x" : 3,
+  "y" : 3,
+  "color" : "#666666",
+  "username" : "Zengtianshunyi"
+}, {
+  "x" : 3,
+  "y" : 5,
+  "color" : "#EEEEE0",
+  "username" : "OKLetsPEE"
+}, {
+  "x" : 3,
+  "y" : 19,
+  "color" : "#CFE2F3",
+  "username" : "FormatToday"
+}, {
+  "x" : 4,
+  "y" : 0,
+  "color" : "#0000FF",
+  "username" : "sweetln"
+}, {
+  "x" : 4,
+  "y" : 4,
+  "color" : "#FF9800",
+  "username" : "JB962"
+}, {
+  "x" : 5,
+  "y" : 0,
+  "color" : "#0000FF",
+  "username" : "Howard-Zhou-77"
+}, {
+  "x" : 5,
+  "y" : 5,
+  "color" : "#000000",
+  "username" : "oooooutsider"
+}, {
+  "x" : 5,
+  "y" : 15,
+  "color" : "#101010",
+  "username" : "xiangming1975"
+}, {
+  "x" : 6,
+  "y" : 0,
+  "color" : "#66ffcc",
+  "username" : "RC-Kanashii"
+}, {
+  "x" : 6,
+  "y" : 6,
+  "color" : "#666666",
+  "username" : "hah1346798520"
+}, {
+  "x" : 6,
+  "y" : 9,
+  "color" : "#C3EDC7",
+  "username" : "beidongjiedeguang"
+}, {
+  "x" : 6,
+  "y" : 16,
+  "color" : "#1F1E33",
+  "username" : "Ruri1101"
+}, {
+  "x" : 7,
+  "y" : 7,
+  "color" : "#ffffcc",
+  "username" : "wjl-lab"
+}, {
+  "x" : 7,
+  "y" : 11,
+  "color" : "#000000",
+  "username" : "Keswill"
+}, {
+  "x" : 8,
+  "y" : 1,
+  "color" : "#114514",
+  "username" : "lbr77"
+}, {
+  "x" : 8,
+  "y" : 8,
+  "color" : "#000000",
+  "username" : "kisslonglin"
+}, {
+  "x" : 8,
+  "y" : 9,
+  "color" : "#66CCFF",
+  "username" : "zhy910827"
+}, {
+  "x" : 9,
+  "y" : 5,
+  "color" : "#1F1E33",
+  "username" : "Bu-zheng"
+}, {
+  "x" : 9,
+  "y" : 8,
+  "color" : "#ffffcc",
+  "username" : "wenjialu"
+}, {
+  "x" : 9,
+  "y" : 9,
+  "color" : "#000000",
+  "username" : "8790"
+}, {
+  "x" : 9,
+  "y" : 19,
+  "color" : "#FFFFFF",
+  "username" : "hamo"
+}, {
+  "x" : 10,
+  "y" : 0,
+  "color" : "#FFFFFF",
+  "username" : "chen-qingyu"
+}, {
   "x" : 10,
   "y" : 8,
   "color" : "#FF0000",
   "username" : "zaishiqingyuan"
-},
-  {
-  "x" : 0,
-  "y" : 0,
-  "color" : "#FF0000",
-  "username" : "blindpirate"
-}, {
-  "x" : 0,
-  "y" : 1,
-  "color" : "#FF0000",
-  "username" : "wangjie-fourth"
-}, {
-  "x" : 0,
-  "y" : 2,
-  "color" : "#b36d61",
-  "username" : "OpaqueWhite"
-}, {
-  "x" : 0,
-  "y" : 10,
-  "color" : "#FFFFFF",
-  "username" : "viperasi"
-}, {
-  "x" : 0,
-  "y" : 18,
-  "color" : "#FF9900",
-  "username" : "Alibion"
-}, {
-  "x" : 0,
-  "y" : 19,
-  "color" : "#66CCFF",
-  "username" : "wanghewen"
-}, {
-  "x" : 1,
-  "y" : 0,
-  "color" : "#228B22",
-  "username" : "jaryarbn"
-}, {
-  "x" : 1,
-  "y" : 1,
-  "color" : "#FFFFFF",
-  "username" : "shiliyu"
-}, {
-  "x" : 1,
-  "y" : 12,
-  "color" : "#000000",
-  "username" : "HermanVong"
-}, {
-  "x" : 2,
-  "y" : 0,
-  "color" : "#ffffff",
-  "username" : "feng-siwei"
-}, {
-  "x" : 2,
-  "y" : 1,
-  "color" : "#F4F5F6",
-  "username" : "DC1024"
-}, {
-  "x" : 2,
-  "y" : 2,
-  "color" : "#FF9900",
-  "username" : "kalac2232"
-}, {
-  "x" : 3,
-  "y" : 0,
-  "color" : "#666666",
-  "username" : "gtn1024"
-}, {
-  "x" : 3,
-  "y" : 1,
-  "color" : "#666666",
-  "username" : "greek-zzf"
-}, {
-  "x" : 3,
-  "y" : 3,
-  "color" : "#666666",
-  "username" : "Zengtianshunyi"
-}, {
-  "x" : 3,
-  "y" : 5,
-  "color" : "#EEEEE0",
-  "username" : "OKLetsPEE"
-}, {
-  "x" : 3,
-  "y" : 19,
-  "color" : "#CFE2F3",
-  "username" : "FormatToday"
-}, {
-  "x" : 4,
-  "y" : 0,
-  "color" : "#0000FF",
-  "username" : "sweetln"
-}, {
-  "x" : 4,
-  "y" : 4,
-  "color" : "#FF9800",
-  "username" : "JB962"
-}, {
-  "x" : 5,
-  "y" : 0,
-  "color" : "#0000FF",
-  "username" : "Howard-Zhou-77"
-}, {
-  "x" : 5,
-  "y" : 5,
-  "color" : "#000000",
-  "username" : "oooooutsider"
-},  {
-  "x" : 5,
-  "y" : 15,
-  "color" : "#101010",
-  "username" : "xiangming1975"
-},{
-  "x" : 6,
-  "y" : 0,
-  "color" : "#66ffcc",
-  "username" : "RC-Kanashii"
-}, {
-  "x" : 6,
-  "y" : 6,
-  "color" : "#666666",
-  "username" : "hah1346798520"
-}, {
-  "x" : 6,
-  "y" : 9,
-  "color" : "#C3EDC7",
-  "username" : "beidongjiedeguang"
-}, {
-  "x" : 6,
-  "y" : 16,
-  "color" : "#1F1E33",
-  "username" : "Ruri1101"
-}, {
-  "x" : 7,
-  "y" : 7,
-  "color" : "#ffffcc",
-  "username" : "wjl-lab"
-}, {
-  "x" : 7,
-  "y" : 11,
-  "color" : "#000000",
-  "username" : "Keswill"
-}, {
-  "x" : 8,
-  "y" : 8,
-  "color" : "#000000",
-  "username" : "kisslonglin"
-}, {
-  "x" : 9,
-  "y" : 5,
-  "color" : "#1F1E33",
-  "username" : "Bu-zheng"
-}, {
-  "x" : 9,
-  "y" : 8,
-  "color" : "#ffffcc",
-  "username" : "wenjialu"
-}, {
-  "x" : 9,
-  "y" : 9,
-  "color" : "#000000",
-  "username" : "8790"
-}, {
-  "x" : 10,
-  "y" : 0,
-  "color" : "#FFFFFF",
-  "username" : "chen-qingyu"
 }, {
   "x" : 10,
   "y" : 10,
@@ -236,6 +250,11 @@
   "username" : "guoxiaobie"
 }, {
   "x" : 18,
+  "y" : 12,
+  "color" : "#FFFFFF",
+  "username" : "fibercoke"
+}, {
+  "x" : 18,
   "y" : 18,
   "color" : "#FFFFFF",
   "username" : "super14342"
@@ -259,28 +278,4 @@
   "y" : 19,
   "color" : "#FFFFFF",
   "username" : "chengww5217"
-}, {
-  "x" : 9,
-  "y" : 19,
-  "color" : "#FFFFFF",
-  "username" : "hamo"
-} , {
-  "x" : 18,
-  "y" : 12,
-  "color" : "#FFFFFF",
-  "username" : "fibercoke"
-<<<<<<< HEAD
-} , {
-  "x" : 8,
-  "y" : 1,
-  "color" : "#114514",
-  "username" : "lbr77"
-}]
-=======
-}  , {
-  "x" : 8,
-  "y" : 9,
-  "color" : "#66CCFF",
-  "username" : "zhy910827"
-} ]
->>>>>>> 0c45d755
+} ]