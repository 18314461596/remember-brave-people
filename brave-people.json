--- conflicted
+++ resolved
@@ -13,6 +13,11 @@
   "y" : 2,
   "color" : "#b36d61",
   "username" : "OpaqueWhite"
+}, {
+  "x" : 0,
+  "y" : 10,
+  "color" : "#FFFFFF",
+  "username" : "viperasi"
 }, {
   "x" : 0,
   "y" : 18,
@@ -100,14 +105,14 @@
   "username" : "oooooutsider"
 }, {
   "x" : 6,
-  "y" : 6,
-  "color" : "#666666",
-  "username" : "hah1346798520"
-}, {
-  "x" : 6,
   "y" : 0,
   "color" : "#66ffcc",
   "username" : "RC-Kanashii"
+}, {
+  "x" : 6,
+  "y" : 6,
+  "color" : "#666666",
+  "username" : "hah1346798520"
 }, {
   "x" : 6,
   "y" : 9,
@@ -135,14 +140,14 @@
   "username" : "kisslonglin"
 }, {
   "x" : 9,
+  "y" : 5,
+  "color" : "#1F1E33",
+  "username" : "Bu-zheng"
+}, {
+  "x" : 9,
   "y" : 8,
   "color" : "#ffffcc",
   "username" : "wenjialu"
-}, {
-  "x" : 9,
-  "y" : 5,
-  "color" : "#1F1E33",
-  "username" : "Bu-zheng"
 }, {
   "x" : 9,
   "y" : 9,
@@ -195,6 +200,11 @@
   "username" : "AQ98420"
 }, {
   "x" : 16,
+  "y" : 9,
+  "color" : "#fff333",
+  "username" : "khsing"
+}, {
+  "x" : 16,
   "y" : 16,
   "color" : "#66CCFF",
   "username" : "yyq90"
@@ -238,17 +248,4 @@
   "y" : 19,
   "color" : "#FFFFFF",
   "username" : "chengww5217"
-}, {
-<<<<<<< HEAD
-  "x" : 0,
-  "y" : 10,
-  "color" : "#FFFFFF",
-  "username" : "viperasi"
-}  ]
-=======
-  "x" : 16,
-  "y" : 9,
-  "color" : "#fff333",
-  "username" : "khsing"
-}]
->>>>>>> 4b70bcf5
+} ]